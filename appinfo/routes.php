--- conflicted
+++ resolved
@@ -45,16 +45,12 @@
 
 		// Talk bots
 		['name' => 'talkBot#registerExAppTalkBot', 'url' => '/api/v1/talk_bot', 'verb' => 'POST'],
-<<<<<<< HEAD
-		//['name' => 'talkBot#unregisterExAppTalkBot', 'url' => '/api/v1/talk_bot/{id}', 'verb' => 'DELETE'],
+		['name' => 'talkBot#unregisterExAppTalkBot', 'url' => '/api/v1/talk_bot', 'verb' => 'DELETE'],
 
 		// SpeechToText
 		['name' => 'speechToText#registerProvider', 'url' => '/api/v1/speech_to_text', 'verb' => 'POST'],
 
 		// TextProcessing
 		['name' => 'textProcessing#registerProvider', 'url' => '/api/v1/text_processing', 'verb' => 'POST'],
-=======
-		['name' => 'talkBot#unregisterExAppTalkBot', 'url' => '/api/v1/talk_bot', 'verb' => 'DELETE'],
->>>>>>> 4b57d4f3
 	],
 ];