--- conflicted
+++ resolved
@@ -613,7 +613,6 @@
 		}
 	}
 
-<<<<<<< HEAD
 	public function updateExAppVersion(ExApp $exApp): bool {
 		try {
 			return $this->exAppMapper->updateExAppVersion($exApp) === 1;
@@ -665,9 +664,6 @@
 		return true;
 	}
 
-
-=======
->>>>>>> 859989b5
 	public function getExAppsList(string $list = 'enabled'): array {
 		try {
 			$exApps = $this->exAppMapper->findAll();
