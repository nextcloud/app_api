<?php

declare(strict_types=1);

/**
 * SPDX-FileCopyrightText: 2023 Nextcloud GmbH and Nextcloud contributors
 * SPDX-License-Identifier: AGPL-3.0-or-later
 */

namespace OCA\AppAPI\DeployActions;

use Exception;
use GuzzleHttp\Client;
use GuzzleHttp\Exception\GuzzleException;
use OCA\AppAPI\AppInfo\Application;
use OCA\AppAPI\Db\DaemonConfig;

use OCA\AppAPI\Db\ExApp;
use OCA\AppAPI\Service\AppAPICommonService;
use OCA\AppAPI\Service\ExAppService;
use OCP\App\IAppManager;

use OCP\ICertificateManager;
use OCP\IConfig;
use OCP\ITempManager;
use OCP\IURLGenerator;
<<<<<<< HEAD
use Phar;
use PharData;
=======
use OCP\Security\ICrypto;
>>>>>>> fe0b180e
use Psr\Log\LoggerInterface;

class DockerActions implements IDeployActions {
	public const DOCKER_API_VERSION = 'v1.41';
	public const EX_APP_CONTAINER_PREFIX = 'nc_app_';
	public const APP_API_HAPROXY_USER = 'app_api_haproxy_user';

	private Client $guzzleClient;
	private bool $useSocket = false;  # for `pullImage` function, to detect can be stream used or not.

	public function __construct(
		private readonly LoggerInterface     $logger,
		private readonly IConfig             $config,
		private readonly ICertificateManager $certificateManager,
		private readonly IAppManager         $appManager,
		private readonly IURLGenerator       $urlGenerator,
		private readonly AppAPICommonService $service,
		private readonly ExAppService		 $exAppService,
<<<<<<< HEAD
		private readonly ITempManager        $tempManager,
=======
		private readonly ICrypto			 $crypto,
>>>>>>> fe0b180e
	) {
	}

	public function getAcceptsDeployId(): string {
		return 'docker-install';
	}

	public function deployExApp(ExApp $exApp, DaemonConfig $daemonConfig, array $params = []): string {
		if (!isset($params['image_params'])) {
			return 'Missing image_params.';
		}
		if (!isset($params['container_params'])) {
			return 'Missing container_params.';
		}

		$dockerUrl = $this->buildDockerUrl($daemonConfig);
		$this->initGuzzleClient($daemonConfig);

		$this->exAppService->setAppDeployProgress($exApp, 0);
		$imageId = '';
		$result = $this->pullImage($dockerUrl, $params['image_params'], $exApp, 0, 94, $daemonConfig, $imageId);
		if ($result) {
			return $result;
		}

		$this->exAppService->setAppDeployProgress($exApp, 95);
		$containerName = $this->buildExAppContainerName($params['container_params']['name']);
		$containerInfo = $this->inspectContainer($dockerUrl, $containerName);
		if (isset($containerInfo['Id'])) {
			$result = $this->removeContainer($dockerUrl, $containerName);
			if ($result) {
				return $result;
			}
		}
		$this->exAppService->setAppDeployProgress($exApp, 96);
		$result = $this->createContainer($dockerUrl, $imageId, $params['container_params']);
		if (isset($result['error'])) {
			return $result['error'];
		}
		$this->exAppService->setAppDeployProgress($exApp, 97);

		$this->updateCerts($dockerUrl, $containerName);
		$this->exAppService->setAppDeployProgress($exApp, 98);

		$result = $this->startContainer($dockerUrl, $containerName);
		if (isset($result['error'])) {
			return $result['error'];
		}
		$this->exAppService->setAppDeployProgress($exApp, 99);
		if (!$this->waitTillContainerStart($containerName, $daemonConfig)) {
			return 'container startup failed';
		}
		$this->exAppService->setAppDeployProgress($exApp, 100);
		return '';
	}

	private function updateCerts(string $dockerUrl, string $containerName): void {
		try {
			$this->startContainer($dockerUrl, $containerName);

			$osInfo = $this->getContainerOsInfo($dockerUrl, $containerName);
			if (!$this->isSupportedOs($osInfo)) {
				$this->logger->warning(sprintf(
					"Unsupported OS detected for container: %s. OS info: %s",
					$containerName,
					$osInfo
				));
				return;
			}

			$bundlePath = $this->certificateManager->getAbsoluteBundlePath();
			$targetDir = $this->getTargetCertDir($osInfo); // Determine target directory based on OS
			$this->executeCommandInContainer($dockerUrl, $containerName, ['mkdir', '-p', $targetDir]);
			$this->installParsedCertificates($dockerUrl, $containerName, $bundlePath, $targetDir);

			$updateCommand = $this->getCertificateUpdateCommand($osInfo);
			$this->executeCommandInContainer($dockerUrl, $containerName, $updateCommand);
		} catch (Exception $e) {
			$this->logger->warning(sprintf(
				"Failed to update certificates in container: %s. Error: %s",
				$containerName,
				$e->getMessage()
			));
		} finally {
			$this->stopContainer($dockerUrl, $containerName);
		}
	}

	private function parseCertificatesFromBundle(string $bundlePath): array {
		$contents = file_get_contents($bundlePath);

		// Match only certificates
		preg_match_all('/-----BEGIN CERTIFICATE-----(.+?)-----END CERTIFICATE-----/s', $contents, $matches);

		return $matches[0] ?? [];
	}

	private function installParsedCertificates(string $dockerUrl, string $containerId, string $bundlePath, string $targetDir): void {
		$certificates = $this->parseCertificatesFromBundle($bundlePath);
		$tempDir = sys_get_temp_dir();

		foreach ($certificates as $index => $certificate) {
			$tempFile = $tempDir . "/{$containerId}_cert_{$index}.crt";
			if (file_exists($tempFile)) {
				unlink($tempFile);
			}
			file_put_contents($tempFile, $certificate);

			// Build the path in the container
			$pathInContainer = $targetDir . "/custom_cert_$index.crt";

			$this->dockerCopy($dockerUrl, $containerId, $tempFile, $pathInContainer);
			unlink($tempFile);
		}
	}

	private function dockerCopy(string $dockerUrl, string $containerId, string $sourcePath, string $pathInContainer): void {
		$archivePath = $this->createTarArchive($sourcePath, $pathInContainer);
		$url = $this->buildApiUrl($dockerUrl, sprintf('containers/%s/archive?path=%s', $containerId, urlencode('/')));

		try {
			$archiveData = file_get_contents($archivePath);
			$this->guzzleClient->put($url, [
				'body' => $archiveData,
				'headers' => ['Content-Type' => 'application/x-tar']
			]);
		} catch (Exception $e) {
			throw new Exception(sprintf("Failed to copy %s to container %s: %s", $sourcePath, $containerId, $e->getMessage()));
		} finally {
			if (file_exists($archivePath)) {
				unlink($archivePath);
			}
		}
	}

	private function getTargetCertDir(string $osInfo): string {
		if (stripos($osInfo, 'alpine') !== false) {
			return '/usr/local/share/ca-certificates'; // Alpine Linux
		}

		if (stripos($osInfo, 'debian') !== false || stripos($osInfo, 'ubuntu') !== false) {
			return '/usr/local/share/ca-certificates'; // Debian and Ubuntu
		}

		if (stripos($osInfo, 'centos') !== false || stripos($osInfo, 'almalinux') !== false) {
			return '/etc/pki/ca-trust/source/anchors'; // CentOS and AlmaLinux
		}

		throw new Exception(sprintf('Unsupported OS: %s', $osInfo));
	}

	private function createTarArchive(string $filePath, string $pathInContainer): string {
		$tempFile = $this->tempManager->getTemporaryFile('.tar');

		try {
			if (file_exists($tempFile)) {
				unlink($tempFile);
			}

			$archive = new PharData($tempFile, 0, null, Phar::TAR);
			$relativePathInArchive = ltrim($pathInContainer, '/');
			$archive->addFile($filePath, $relativePathInArchive);
		} catch (\Exception $e) {
			// Clean up the temporary file in case of an error
			if (file_exists($tempFile)) {
				unlink($tempFile);
			}
			throw new Exception(sprintf("Failed to create tar archive: %s", $e->getMessage()));
		}
		return $tempFile; // Return the path to the TAR archive
	}

	private function getCertificateUpdateCommand(string $osInfo): string {
		if (stripos($osInfo, 'alpine') !== false) {
			return 'update-ca-certificates';
		}
		if (stripos($osInfo, 'debian') !== false || stripos($osInfo, 'ubuntu') !== false) {
			return 'update-ca-certificates';
		}
		if (stripos($osInfo, 'centos') !== false || stripos($osInfo, 'almalinux') !== false) {
			return 'update-ca-trust extract';
		}
		throw new Exception('Unsupported OS');
	}

	private function getContainerOsInfo(string $dockerUrl, string $containerId): string {
		$command = ['cat', '/etc/os-release'];
		return $this->executeCommandInContainer($dockerUrl, $containerId, $command);
	}

	private function isSupportedOs(string $osInfo): bool {
		return (bool) preg_match('/(alpine|debian|ubuntu|centos|almalinux)/i', $osInfo);
	}

	private function executeCommandInContainer(string $dockerUrl, string $containerId, $command): string {
		$url = $this->buildApiUrl($dockerUrl, sprintf('containers/%s/exec', $containerId));
		$payload = [
			'Cmd' => is_array($command) ? $command : explode(' ', $command),
			'AttachStdout' => true,
			'AttachStderr' => true,
		];
		$response = $this->guzzleClient->post($url, ['json' => $payload]);
		$execId = json_decode((string) $response->getBody(), true)['Id'];

		// Start the exec process
		$startUrl = $this->buildApiUrl($dockerUrl, sprintf('exec/%s/start', $execId));
		$startResponse = $this->guzzleClient->post($startUrl, ['json' => ['Detach' => false, 'Tty' => false]]);
		return (string) $startResponse->getBody();
	}

	public function buildApiUrl(string $dockerUrl, string $route): string {
		return sprintf('%s/%s/%s', $dockerUrl, self::DOCKER_API_VERSION, $route);
	}

	public function buildBaseImageName(array $imageParams): string {
		return $imageParams['image_src'] . '/' .
			$imageParams['image_name'] . ':' . $imageParams['image_tag'];
	}

	private function buildExtendedImageName(array $imageParams, DaemonConfig $daemonConfig): ?string {
		if (empty($daemonConfig->getDeployConfig()['computeDevice']['id'])) {
			return null;
		}
		return $imageParams['image_src'] . '/' .
			$imageParams['image_name'] . '-' . $daemonConfig->getDeployConfig()['computeDevice']['id'] . ':' . $imageParams['image_tag'];
	}

	private function buildExtendedImageName2(array $imageParams, DaemonConfig $daemonConfig): ?string {
		if (empty($daemonConfig->getDeployConfig()['computeDevice']['id'])) {
			return null;
		}
		return $imageParams['image_src'] . '/' .
			$imageParams['image_name'] . ':' . $imageParams['image_tag'] . '-' . $daemonConfig->getDeployConfig()['computeDevice']['id'];
	}

	public function createContainer(string $dockerUrl, string $imageId, array $params = []): array {
		$createVolumeResult = $this->createVolume($dockerUrl, $this->buildExAppVolumeName($params['name']));
		if (isset($createVolumeResult['error'])) {
			return $createVolumeResult;
		}

		$containerParams = [
			'Image' => $imageId,
			'Hostname' => $params['hostname'],
			'HostConfig' => [
				'NetworkMode' => $params['net'],
				'Mounts' => $this->buildDefaultExAppVolume($params['hostname']),
				'RestartPolicy' => [
					'Name' => $this->config->getAppValue(Application::APP_ID, 'container_restart_policy', 'unless-stopped'),
				],
			],
			'Env' => $params['env'],
		];

		if (!in_array($params['net'], ['host', 'bridge'])) {
			$networkingConfig = [
				'EndpointsConfig' => [
					$params['net'] => [
						'Aliases' => [
							$params['hostname']
						],
					],
				],
			];
			$containerParams['NetworkingConfig'] = $networkingConfig;
		}

		if (isset($params['computeDevice'])) {
			if ($params['computeDevice']['id'] === 'cuda') {
				if (isset($params['deviceRequests'])) {
					$containerParams['HostConfig']['DeviceRequests'] = $params['deviceRequests'];
				} else {
					$containerParams['HostConfig']['DeviceRequests'] = $this->buildDefaultGPUDeviceRequests();
				}
			}
			if ($params['computeDevice']['id'] === 'rocm') {
				if (isset($params['devices'])) {
					$containerParams['HostConfig']['Devices'] = $params['devices'];
				} else {
					$containerParams['HostConfig']['Devices'] = $this->buildDevicesParams(['/dev/kfd', '/dev/dri']);
				}
			}
		}

		$url = $this->buildApiUrl($dockerUrl, sprintf('containers/create?name=%s', urlencode($this->buildExAppContainerName($params['name']))));
		try {
			$options['json'] = $containerParams;
			$response = $this->guzzleClient->post($url, $options);
			return json_decode((string) $response->getBody(), true);
		} catch (GuzzleException $e) {
			$this->logger->error('Failed to create container', ['exception' => $e]);
			error_log($e->getMessage());
			return ['error' => 'Failed to create container'];
		}
	}

	public function startContainer(string $dockerUrl, string $containerId): array {
		$url = $this->buildApiUrl($dockerUrl, sprintf('containers/%s/start', $containerId));
		try {
			$response = $this->guzzleClient->post($url);
			return ['success' => $response->getStatusCode() === 204];
		} catch (GuzzleException $e) {
			$this->logger->error('Failed to start container', ['exception' => $e]);
			error_log($e->getMessage());
			return ['error' => 'Failed to start container'];
		}
	}

	public function stopContainer(string $dockerUrl, string $containerId): array {
		$url = $this->buildApiUrl($dockerUrl, sprintf('containers/%s/stop', $containerId));
		try {
			$response = $this->guzzleClient->post($url);
			return ['success' => $response->getStatusCode() === 204];
		} catch (GuzzleException $e) {
			$this->logger->error('Failed to stop container', ['exception' => $e]);
			error_log($e->getMessage());
			return ['error' => 'Failed to stop container'];
		}
	}

	public function removeContainer(string $dockerUrl, string $containerId): string {
		$url = $this->buildApiUrl($dockerUrl, sprintf('containers/%s?force=true', $containerId));
		try {
			$response = $this->guzzleClient->delete($url);
			$this->logger->debug(sprintf('StatusCode of container removal: %d', $response->getStatusCode()));
			if ($response->getStatusCode() === 200 || $response->getStatusCode() === 204) {
				return '';
			}
		} catch (GuzzleException $e) {
			if ($e->getCode() === 409) {  // "removal of container ... is already in progress"
				return '';
			}
			$this->logger->error('Failed to remove container', ['exception' => $e]);
			error_log($e->getMessage());
		}
		return sprintf('Failed to remove container: %s', $containerId);
	}

	public function pullImage(
		string $dockerUrl, array $params, ExApp $exApp, int $startPercent, int $maxPercent, DaemonConfig $daemonConfig, string &$imageId
	): string {
		$imageId = $this->buildExtendedImageName2($params, $daemonConfig);
		if ($imageId) {
			try {
				$r = $this->pullImageInternal($dockerUrl, $exApp, $startPercent, $maxPercent, $imageId);
				if ($r === '') {
					$this->logger->info(sprintf('Successfully pulled "extended" image in a new name format: %s', $imageId));
					return '';
				}
				$this->logger->info(sprintf('Failed to pull "extended" image(%s): %s', $imageId, $r));
			} catch (GuzzleException $e) {
				$this->logger->info(
					sprintf('Failed to pull "extended" image(%s), GuzzleException occur: %s', $imageId, $e->getMessage())
				);
			}
		}
		$imageId = $this->buildExtendedImageName($params, $daemonConfig);  // TODO: remove with drop of NC29 support
		if ($imageId) {
			try {
				$r = $this->pullImageInternal($dockerUrl, $exApp, $startPercent, $maxPercent, $imageId);
				if ($r === '') {
					$this->logger->info(sprintf('Successfully pulled "extended" image in an old name format: %s', $imageId));
					return '';
				}
				$this->logger->info(sprintf('Failed to pull "extended" image(%s): %s', $imageId, $r));
			} catch (GuzzleException $e) {
				$this->logger->info(
					sprintf('Failed to pull "extended" image(%s), GuzzleException occur: %s', $imageId, $e->getMessage())
				);
			}
		}
		$imageId = $this->buildBaseImageName($params);
		$this->logger->info(sprintf('Pulling "base" image: %s', $imageId));
		try {
			$r = $this->pullImageInternal($dockerUrl, $exApp, $startPercent, $maxPercent, $imageId);
			if ($r === '') {
				$this->logger->info(sprintf('Image(%s) pulled successfully.', $imageId));
			}
		} catch (GuzzleException $e) {
			$r = sprintf('Failed to pull image, GuzzleException occur: %s', $e->getMessage());
		}
		return $r;
	}

	/**
	 * @throws GuzzleException
	 */
	public function pullImageInternal(
		string $dockerUrl, ExApp $exApp, int $startPercent, int $maxPercent, string $imageId
	): string {
		# docs: https://github.com/docker/compose/blob/main/pkg/compose/pull.go
		$layerInProgress = ['preparing', 'waiting', 'pulling fs layer', 'download', 'extracting', 'verifying checksum'];
		$layerFinished = ['already exists', 'pull complete'];
		$disableProgressTracking = false;
		$url = $this->buildApiUrl($dockerUrl, sprintf('images/create?fromImage=%s', urlencode($imageId)));
		if ($this->useSocket) {
			$response = $this->guzzleClient->post($url);
		} else {
			$response = $this->guzzleClient->post($url, ['stream' => true]);
		}
		if ($response->getStatusCode() !== 200) {
			return sprintf('Pulling ExApp Image: %s return status code: %d', $imageId, $response->getStatusCode());
		}
		if ($this->useSocket) {
			return '';
		}
		$lastPercent = $startPercent;
		$layers = [];
		$buffer = '';
		$responseBody = $response->getBody();
		while (!$responseBody->eof()) {
			$buffer .= $responseBody->read(1024);
			try {
				while (($newlinePos = strpos($buffer, "\n")) !== false) {
					$line = substr($buffer, 0, $newlinePos);
					$buffer = substr($buffer, $newlinePos + 1);
					$jsonLine = json_decode(trim($line));
					if ($jsonLine) {
						if (isset($jsonLine->id) && isset($jsonLine->status)) {
							$layerId = $jsonLine->id;
							$status = strtolower($jsonLine->status);
							foreach ($layerInProgress as $substring) {
								if (str_contains($status, $substring)) {
									$layers[$layerId] = false;
									break;
								}
							}
							foreach ($layerFinished as $substring) {
								if (str_contains($status, $substring)) {
									$layers[$layerId] = true;
									break;
								}
							}
						}
					} else {
						$this->logger->warning(
							sprintf("Progress tracking of image pulling(%s) disabled, error: %d, data: %s", $exApp->getAppid(), json_last_error(), $line)
						);
						$disableProgressTracking = true;
					}
				}
			} catch (Exception $e) {
				$this->logger->warning(
					sprintf("Progress tracking of image pulling(%s) disabled, exception: %s", $exApp->getAppid(), $e->getMessage()), ['exception' => $e]
				);
				$disableProgressTracking = true;
			}
			if (!$disableProgressTracking) {
				$completedLayers = count(array_filter($layers));
				$totalLayers = count($layers);
				$newLastPercent = intval($totalLayers > 0 ? ($completedLayers / $totalLayers) * ($maxPercent - $startPercent) : 0);
				if ($lastPercent != $newLastPercent) {
					$this->exAppService->setAppDeployProgress($exApp, $newLastPercent);
					$lastPercent = $newLastPercent;
				}
			}
		}
		return '';
	}

	public function inspectContainer(string $dockerUrl, string $containerId): array {
		$url = $this->buildApiUrl($dockerUrl, sprintf('containers/%s/json', $containerId));
		try {
			$response = $this->guzzleClient->get($url);
			return json_decode((string) $response->getBody(), true);
		} catch (GuzzleException $e) {
			return ['error' => $e->getMessage(), 'exception' => $e];
		}
	}

	/**
	 * @throws GuzzleException
	 */
	public function getContainerLogs(string $dockerUrl, string $containerId, string $tail = 'all'): string {
		$url = $this->buildApiUrl(
			$dockerUrl, sprintf('containers/%s/logs?stdout=true&stderr=true&tail=%s', $containerId, $tail)
		);
		$response = $this->guzzleClient->get($url);
		return array_reduce($this->processDockerLogs((string) $response->getBody()), function ($carry, $logEntry) {
			return $carry . $logEntry['content'];
		}, '');
	}

	private function processDockerLogs($binaryData): array {
		$offset = 0;
		$length = strlen($binaryData);
		$logs = [];

		while ($offset < $length) {
			if ($offset + 8 > $length) {
				break; // Incomplete header, handle this case as needed
			}

			// Unpack the header
			$header = unpack('C1type/C3skip/N1size', substr($binaryData, $offset, 8));
			$offset += 8; // Move past the header

			// Extract the log data based on the size from header
			$logSize = $header['size'];
			if ($offset + $logSize > $length) {
				break; // Incomplete data, handle this case as needed
			}

			$logs[] = [
				'stream_type' => $header['type'] === 1 ? 'stdout' : 'stderr',
				'content' => substr($binaryData, $offset, $logSize)
			];

			$offset += $logSize; // Move to the next log entry
		}

		return $logs;
	}

	public function createVolume(string $dockerUrl, string $volume): array {
		$url = $this->buildApiUrl($dockerUrl, 'volumes/create');
		try {
			$options['json'] = [
				'name' => $volume,
			];
			$response = $this->guzzleClient->post($url, $options);
			$result = json_decode((string) $response->getBody(), true);
			if ($response->getStatusCode() === 201) {
				return $result;
			}
			if ($response->getStatusCode() === 500) {
				error_log($result['message']);
				return ['error' => $result['message']];
			}
		} catch (GuzzleException $e) {
			$this->logger->error('Failed to create volume', ['exception' => $e]);
			error_log($e->getMessage());
		}
		return ['error' => 'Failed to create volume'];
	}

	public function removeVolume(string $dockerUrl, string $volume): array {
		$url = $this->buildApiUrl($dockerUrl, sprintf('volumes/%s', $volume));
		try {
			$options['json'] = [
				'name' => $volume,
			];
			$response = $this->guzzleClient->delete($url, $options);
			if ($response->getStatusCode() === 204) {
				return ['success' => true];
			}
			if ($response->getStatusCode() === 404) {
				error_log('Volume not found.');
				return ['error' => 'Volume not found.'];
			}
			if ($response->getStatusCode() === 409) {
				error_log('Volume is in use.');
				return ['error' => 'Volume is in use.'];
			}
			if ($response->getStatusCode() === 500) {
				error_log('Something went wrong.');
				return ['error' => 'Something went wrong.'];
			}
		} catch (GuzzleException $e) {
			$this->logger->error('Failed to create volume', ['exception' => $e]);
			error_log($e->getMessage());
		}
		return ['error' => 'Failed to remove volume'];
	}

	public function ping(string $dockerUrl): bool {
		$url = $this->buildApiUrl($dockerUrl, '_ping');
		try {
			$response = $this->guzzleClient->get($url, [
				'timeout' => 3,
			]);
			if ($response->getStatusCode() === 200) {
				return true;
			}
		} catch (Exception $e) {
			$this->logger->error('Could not connect to Docker daemon', ['exception' => $e]);
			error_log($e->getMessage());
		}
		return false;
	}

	public function buildDeployParams(DaemonConfig $daemonConfig, array $appInfo): array {
		$appId = (string) $appInfo['id'];
		$externalApp = $appInfo['external-app'];
		$deployConfig = $daemonConfig->getDeployConfig();

		$deviceRequests = [];
		$devices = [];
		if (isset($deployConfig['computeDevice'])) {
			if ($deployConfig['computeDevice']['id'] === 'cuda') {
				$deviceRequests = $this->buildDefaultGPUDeviceRequests();
			} elseif ($deployConfig['computeDevice']['id'] === 'rocm') {
				$devices = $this->buildDevicesParams(['/dev/kfd', '/dev/dri']);
			}
		}
		$storage = $this->buildDefaultExAppVolume($appId)[0]['Target'];

		$imageParams = [
			'image_src' => (string) ($externalApp['docker-install']['registry'] ?? 'docker.io'),
			'image_name' => (string) ($externalApp['docker-install']['image'] ?? $appId),
			'image_tag' => (string) ($externalApp['docker-install']['image-tag'] ?? 'latest'),
		];

		$envs = $this->buildDeployEnvs([
			'appid' => $appId,
			'name' => (string) $appInfo['name'],
			'version' => (string) $appInfo['version'],
			'host' => $this->service->buildExAppHost($deployConfig),
			'port' => $appInfo['port'],
			'storage' => $storage,
			'secret' => $appInfo['secret'],
		], $deployConfig);

		$containerParams = [
			'name' => $appId,
			'hostname' => $appId,
			'port' => $appInfo['port'],
			'net' => $deployConfig['net'] ?? 'host',
			'env' => $envs,
			'computeDevice' => $deployConfig['computeDevice'] ?? null,
			'devices' => $devices,
			'deviceRequests' => $deviceRequests,
		];

		return [
			'image_params' => $imageParams,
			'container_params' => $containerParams,
		];
	}

	public function buildDeployEnvs(array $params, array $deployConfig): array {
		$autoEnvs = [
			sprintf('AA_VERSION=%s', $this->appManager->getAppVersion(Application::APP_ID, false)),
			sprintf('APP_SECRET=%s', $params['secret']),
			sprintf('APP_ID=%s', $params['appid']),
			sprintf('APP_DISPLAY_NAME=%s', $params['name']),
			sprintf('APP_VERSION=%s', $params['version']),
			sprintf('APP_HOST=%s', $params['host']),
			sprintf('APP_PORT=%s', $params['port']),
			sprintf('APP_PERSISTENT_STORAGE=%s', $params['storage']),
			sprintf('NEXTCLOUD_URL=%s', $deployConfig['nextcloud_url'] ?? str_replace('https', 'http', $this->urlGenerator->getAbsoluteURL(''))),
		];

		// Always set COMPUTE_DEVICE=CPU|CUDA|ROCM
		$autoEnvs[] = sprintf('COMPUTE_DEVICE=%s', strtoupper($deployConfig['computeDevice']['id']));
		// Add required GPU runtime envs if daemon configured to use GPU
		if (isset($deployConfig['computeDevice'])) {
			if ($deployConfig['computeDevice']['id'] === 'cuda') {
				$autoEnvs[] = sprintf('NVIDIA_VISIBLE_DEVICES=%s', 'all');
				$autoEnvs[] = sprintf('NVIDIA_DRIVER_CAPABILITIES=%s', 'compute,utility');
			}
		}
		return $autoEnvs;
	}

	public function resolveExAppUrl(
		string $appId, string $protocol, string $host, array $deployConfig, int $port, array &$auth
	): string {
		$auth = [];
		if (isset($deployConfig['additional_options']['OVERRIDE_APP_HOST']) &&
			$deployConfig['additional_options']['OVERRIDE_APP_HOST'] !== ''
		) {
			$wideNetworkAddresses = ['0.0.0.0', '127.0.0.1', '::', '::1'];
			if (!in_array($deployConfig['additional_options']['OVERRIDE_APP_HOST'], $wideNetworkAddresses)) {
				return sprintf(
					'%s://%s:%s', $protocol, $deployConfig['additional_options']['OVERRIDE_APP_HOST'], $port
				);
			}
		}
		$host = explode(':', $host)[0];
		if ($protocol == 'https') {
			$exAppHost = $host;
		} elseif (isset($deployConfig['net']) && $deployConfig['net'] === 'host') {
			$exAppHost = 'localhost';
		} else {
			$exAppHost = $appId;
		}
		if ($protocol == 'https' && isset($deployConfig['haproxy_password']) && $deployConfig['haproxy_password'] !== '') {
			// we only set haproxy auth for remote installations, when all requests come through HaProxy.
			$haproxyPass = $this->crypto->decrypt($deployConfig['haproxy_password']);
			$auth = [self::APP_API_HAPROXY_USER, $haproxyPass];
		}
		return sprintf('%s://%s:%s', $protocol, $exAppHost, $port);
	}

	public function waitTillContainerStart(string $containerId, DaemonConfig $daemonConfig): bool {
		$dockerUrl = $this->buildDockerUrl($daemonConfig);
		$attempts = 0;
		$totalAttempts = 90; // ~90 seconds for container to start
		while ($attempts < $totalAttempts) {
			$containerInfo = $this->inspectContainer($dockerUrl, $containerId);
			if ($containerInfo['State']['Status'] === 'running') {
				return true;
			}
			$attempts++;
			sleep(1);
		}
		return false;
	}

	public function healthcheckContainer(string $containerId, DaemonConfig $daemonConfig, bool $waitForSuccess): bool {
		$dockerUrl = $this->buildDockerUrl($daemonConfig);
		$containerInfo = $this->inspectContainer($dockerUrl, $containerId);
		if (!isset($containerInfo['State']['Health']['Status'])) {
			return true;  // container does not support Healthcheck
		}
		if (!$waitForSuccess) {
			return $containerInfo['State']['Health']['Status'] === 'healthy';
		}
		$maxTotalAttempts = 900;
		while ($maxTotalAttempts > 0) {
			$containerInfo = $this->inspectContainer($dockerUrl, $containerId);
			if ($containerInfo['State']['Health']['Status'] === 'healthy') {
				return true;
			}
			if ($containerInfo['State']['Health']['Status'] === 'unhealthy') {
				return false;
			}
			$maxTotalAttempts--;
			sleep(1);
		}
		return false;
	}

	public function buildDockerUrl(DaemonConfig $daemonConfig): string {
		if (file_exists($daemonConfig->getHost())) {
			return 'http://localhost';
		}
		return $daemonConfig->getProtocol() . '://' . $daemonConfig->getHost();
	}

	public function initGuzzleClient(DaemonConfig $daemonConfig): void {
		$guzzleParams = [];
		if (file_exists($daemonConfig->getHost())) {
			$guzzleParams = [
				'curl' => [
					CURLOPT_UNIX_SOCKET_PATH => $daemonConfig->getHost(),
				],
			];
			$this->useSocket = true;
		} elseif ($daemonConfig->getProtocol() === 'https') {
			$guzzleParams = $this->setupCerts($guzzleParams);
		}
		if (isset($daemonConfig->getDeployConfig()['haproxy_password']) && $daemonConfig->getDeployConfig()['haproxy_password'] !== '') {
			$haproxyPass = $this->crypto->decrypt($daemonConfig->getDeployConfig()['haproxy_password']);
			$guzzleParams['auth'] = [self::APP_API_HAPROXY_USER, $haproxyPass];
		}
		$this->guzzleClient = new Client($guzzleParams);
	}

	private function setupCerts(array $guzzleParams): array {
		if (!$this->config->getSystemValueBool('installed', false)) {
			$certs = \OC::$SERVERROOT . '/resources/config/ca-bundle.crt';
		} else {
			$certs = $this->certificateManager->getAbsoluteBundlePath();
		}

		$guzzleParams['verify'] = $certs;
		return $guzzleParams;
	}

	private function buildDevicesParams(array $devices): array {
		return array_map(function (string $device) {
			return ["PathOnHost" => $device, "PathInContainer" => $device, "CgroupPermissions" => "rwm"];
		}, $devices);
	}

	/**
	 * Build default volume for ExApp.
	 * For now only one volume created per ExApp.
	 */
	private function buildDefaultExAppVolume(string $appId): array {
		return [
			[
				'Type' => 'volume',
				'Source' => $this->buildExAppVolumeName($appId),
				'Target' => '/' . $this->buildExAppVolumeName($appId),
				'ReadOnly' => false
			],
		];
	}

	public function buildExAppContainerName(string $appId): string {
		return self::EX_APP_CONTAINER_PREFIX . $appId;
	}

	public function buildExAppVolumeName(string $appId): string {
		return self::EX_APP_CONTAINER_PREFIX . $appId . '_data';
	}

	/**
	 * Return default GPU device requests for container.
	 */
	private function buildDefaultGPUDeviceRequests(): array {
		return [
			[
				'Driver' => 'nvidia', // Currently only NVIDIA GPU vendor
				'Count' => -1, // All available GPUs
				'Capabilities' => [['compute', 'utility']], // Compute and utility capabilities
			],
		];
	}
}<|MERGE_RESOLUTION|>--- conflicted
+++ resolved
@@ -24,12 +24,9 @@
 use OCP\IConfig;
 use OCP\ITempManager;
 use OCP\IURLGenerator;
-<<<<<<< HEAD
+use OCP\Security\ICrypto;
 use Phar;
 use PharData;
-=======
-use OCP\Security\ICrypto;
->>>>>>> fe0b180e
 use Psr\Log\LoggerInterface;
 
 class DockerActions implements IDeployActions {
@@ -48,11 +45,8 @@
 		private readonly IURLGenerator       $urlGenerator,
 		private readonly AppAPICommonService $service,
 		private readonly ExAppService		 $exAppService,
-<<<<<<< HEAD
 		private readonly ITempManager        $tempManager,
-=======
 		private readonly ICrypto			 $crypto,
->>>>>>> fe0b180e
 	) {
 	}
 
